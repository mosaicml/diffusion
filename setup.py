--- conflicted
+++ resolved
@@ -6,30 +6,11 @@
 from setuptools import find_packages, setup
 
 install_requires = [
-<<<<<<< HEAD
-    'mosaicml==0.20.1',
-    'mosaicml-streaming==0.7.4',
-    'hydra-core>=1.2',
-    'hydra-colorlog>=1.1.0',
-    'diffusers[torch]==0.26.3',
-    'transformers[torch]==4.38.2',
-    'huggingface_hub==0.21.2',
-    'wandb==0.16.3',
-    'xformers==0.0.23.post1',
-    'triton==2.1.0',
-    'torchmetrics[image]==1.3.1',
-    'lpips==0.1.4',
-    'clean-fid==0.1.35',
-    'clip@git+https://github.com/openai/CLIP.git@a1d071733d7111c9c014f024669f959182114e33',
-    'gradio==4.19.2',
-    'peft==0.12.0'
-=======
     'mosaicml==0.20.1', 'mosaicml-streaming==0.7.4', 'hydra-core>=1.2', 'hydra-colorlog>=1.1.0',
     'diffusers[torch]==0.26.3', 'transformers[torch]==4.38.2', 'huggingface_hub==0.21.2', 'wandb==0.16.3',
     'xformers==0.0.23.post1', 'triton==2.1.0', 'torchmetrics[image]==1.3.1', 'lpips==0.1.4', 'clean-fid==0.1.35',
     'clip@git+https://github.com/openai/CLIP.git@a1d071733d7111c9c014f024669f959182114e33', 'gradio==4.19.2',
-    'datasets==2.19.2'
->>>>>>> 52088bf4
+    'datasets==2.19.2', 'peft==0.12.0'
 ]
 
 extras_require = {}
