--- conflicted
+++ resolved
@@ -6,18 +6,6 @@
 from setuptools import find_packages, setup
 
 install_requires = [
-<<<<<<< HEAD
-    'mosaicml',
-    'mosaicml-streaming>=0.4.0,<1.0',
-    'hydra-core>=1.2',
-    'hydra-colorlog>=1.1.0',
-    'diffusers[torch]==0.19.0',
-    'transformers[torch]',
-    'wandb==0.15.4',
-    'xformers',
-    'triton',
-    'torchmetrics[image]',
-=======
     'mosaicml==0.15.1',
     'mosaicml-streaming>=0.4.0,<1.0',
     'hydra-core>=1.2',
@@ -28,7 +16,6 @@
     'xformers==0.0.20',
     'triton==2.0.0',
     'torchmetrics[image]==0.11.4',
->>>>>>> a735ae70
     'clean-fid',
     'clip@git+https://github.com/openai/CLIP.git',
 ]
