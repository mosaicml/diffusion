--- conflicted
+++ resolved
@@ -8,7 +8,6 @@
 from collections.abc import Iterable
 from typing import Any, Dict, List, Optional, Union
 
-import time
 import hydra
 from composer import Algorithm, Callback, ComposerModel, DataSpec, Evaluator, Trainer
 from composer.algorithms.low_precision_groupnorm import apply_low_precision_groupnorm
@@ -43,9 +42,6 @@
     # Need to sleep for a bit to avoid dataloader crash
     time.sleep(10)
 
-    # fix stochastic failures in streaming datasets
-    time.sleep(10)
-
     # Composer can take dataloaders, dataspecs, evaluators, or list of evaluators
     eval_set: Optional[Union[DataSpec, List[Evaluator]]] = None
 
@@ -68,14 +64,8 @@
     else:
         eval_set = hydra.utils.instantiate(config.dataset.eval_dataset,
                                            batch_size=config.dataset.eval_batch_size // dist.get_world_size())
-<<<<<<< HEAD
-        
-    # fix stochastic failures in streaming datasets
-    time.sleep(10)
-=======
         # Need to sleep for a bit to avoid dataloader crash
         time.sleep(10)
->>>>>>> a735ae70
 
     # Build list of loggers, callbacks, and algorithms to pass to trainer
     logger: List[LoggerDestination] = []
