# Copyright 2022 MosaicML Diffusion authors
# SPDX-License-Identifier: Apache-2.0

"""Constructors for diffusion models."""

import logging
import math
from typing import List, Optional, Tuple, Union

import torch
from composer.devices import DeviceGPU
from diffusers import AutoencoderKL, DDIMScheduler, DDPMScheduler, EulerDiscreteScheduler, UNet2DConditionModel
from torchmetrics import MeanSquaredError
from transformers import CLIPTextModel, CLIPTokenizer, PretrainedConfig

from diffusion.models.autoencoder import (AutoEncoder, AutoEncoderLoss, ComposerAutoEncoder,
                                          ComposerDiffusersAutoEncoder, load_autoencoder)
from diffusion.models.layers import ClippedAttnProcessor2_0, ClippedXFormersAttnProcessor, zero_module
from diffusion.models.pixel_diffusion import PixelDiffusion
from diffusion.models.stable_diffusion import StableDiffusion
from diffusion.models.text_encoder import MultiTextEncoder, MultiTokenizer
from diffusion.schedulers.schedulers import ContinuousTimeScheduler

try:
    import xformers  # type: ignore
    del xformers
    is_xformers_installed = True
except:
    is_xformers_installed = False

log = logging.getLogger(__name__)


def stable_diffusion_2(
    model_name: str = 'stabilityai/stable-diffusion-2-base',
    pretrained: bool = True,
    autoencoder_path: Optional[str] = None,
    autoencoder_local_path: str = '/tmp/autoencoder_weights.pt',
    prediction_type: str = 'epsilon',
    latent_scale: Union[float, str] = 0.18215,
    offset_noise: Optional[float] = None,
    train_metrics: Optional[List] = None,
    val_metrics: Optional[List] = None,
    val_seed: int = 1138,
    precomputed_latents: bool = False,
    encode_latents_in_fp16: bool = True,
    mask_pad_tokens: bool = False,
    fsdp: bool = True,
    clip_qkv: Optional[float] = None,
    use_xformers: bool = True,
):
    """Stable diffusion v2 training setup.

    Requires batches of matched images and text prompts to train. Generates images from text
    prompts.

    Args:
        model_name (str): Name of the model to load. Defaults to 'stabilityai/stable-diffusion-2-base'.
        pretrained (bool): Whether to load pretrained weights. Defaults to True.
        autoencoder_path (optional, str): Path to autoencoder weights if using custom autoencoder. If not specified,
            will use the vae from `model_name`. Default `None`.
        autoencoder_local_path (optional, str): Path to autoencoder weights. Default: `/tmp/autoencoder_weights.pt`.
        prediction_type (str): The type of prediction to use. Must be one of 'sample',
            'epsilon', or 'v_prediction'. Default: `epsilon`.
        latent_scale (float, str): The scale of the autoencoder latents. Either a float for the scaling value,
            or `'latent_statistics'` to try to use the value from the autoencoder checkpoint. Defaults to `0.18215`.
        train_metrics (list, optional): List of metrics to compute during training. If None, defaults to
            [MeanSquaredError()].
        val_metrics (list, optional): List of metrics to compute during validation. If None, defaults to
            [MeanSquaredError()].
        val_seed (int): Seed to use for generating evaluation images. Defaults to 1138.
        precomputed_latents (bool): Whether to use precomputed latents. Defaults to False.
        offset_noise (float, optional): The scale of the offset noise. If not specified, offset noise will not
            be used. Default `None`.
        encode_latents_in_fp16 (bool): Whether to encode latents in fp16. Defaults to True.
        mask_pad_tokens (bool): Whether to mask pad tokens in cross attention. Defaults to False.
        fsdp (bool): Whether to use FSDP. Defaults to True.
        clip_qkv (float, optional): If not None, clip the qkv values to this value. Defaults to None.
        use_xformers (bool): Whether to use xformers for attention. Defaults to True.
    """
    if isinstance(latent_scale, str):
        latent_scale = latent_scale.lower()
        if latent_scale != 'latent_statistics':
            raise ValueError(f'Invalid latent scale {latent_scale}. Must be a float or "latent_statistics".')

    if train_metrics is None:
        train_metrics = [MeanSquaredError()]
    if val_metrics is None:
        val_metrics = [MeanSquaredError()]

    precision = torch.float16 if encode_latents_in_fp16 else None
    # Make the text encoder
    text_encoder = CLIPTextModel.from_pretrained(model_name, subfolder='text_encoder', torch_dtype=precision)
    tokenizer = CLIPTokenizer.from_pretrained(model_name, subfolder='tokenizer')

    # Make the autoencoder
    if autoencoder_path is None:
        if latent_scale == 'latent_statistics':
            raise ValueError('Cannot use tracked latent_statistics when using the pretrained vae.')
        # Use the pretrained vae
        downsample_factor = 8
        vae = AutoencoderKL.from_pretrained(model_name, subfolder='vae', torch_dtype=precision)
    else:
        # Use a custom autoencoder
        vae, latent_statistics = load_autoencoder(autoencoder_path, autoencoder_local_path, torch_dtype=precision)
        if latent_statistics is not None and latent_scale == 'latent_statistics':
            assert isinstance(latent_statistics['global_mean'], float)
            assert isinstance(latent_statistics['global_std'], float)
            second_moment = latent_statistics['global_mean']**2 + latent_statistics['global_std']**2
            latent_scale = 1 / math.sqrt(second_moment)
        else:
            raise ValueError(
                'Must specify latent scale when using a custom autoencoder without tracking latent statistics.')
        downsample_factor = 2**(len(vae.config['channel_multipliers']) - 1)

    # Make the unet
    if pretrained:
        unet = UNet2DConditionModel.from_pretrained(model_name, subfolder='unet')
        if isinstance(vae, AutoEncoder) and vae.config['latent_channels'] != 4:
            raise ValueError(f'Pretrained unet has 4 latent channels but the vae has {vae.latent_channels}.')
    else:
        unet_config = PretrainedConfig.get_config_dict(model_name, subfolder='unet')[0]
        if isinstance(vae, AutoEncoder):
            # Adapt the unet config to account for differing number of latent channels if necessary
            unet_config['in_channels'] = vae.config['latent_channels']
            unet_config['out_channels'] = vae.config['latent_channels']
        # Init the unet from the config
        unet = UNet2DConditionModel(**unet_config)

    # Make the noise schedulers
    noise_scheduler = DDPMScheduler.from_pretrained(model_name, subfolder='scheduler')
    inference_noise_scheduler = DDIMScheduler(num_train_timesteps=noise_scheduler.config.num_train_timesteps,
                                              beta_start=noise_scheduler.config.beta_start,
                                              beta_end=noise_scheduler.config.beta_end,
                                              beta_schedule=noise_scheduler.config.beta_schedule,
                                              trained_betas=noise_scheduler.config.trained_betas,
                                              clip_sample=noise_scheduler.config.clip_sample,
                                              set_alpha_to_one=noise_scheduler.config.set_alpha_to_one,
                                              prediction_type=prediction_type)

    # Make the composer model
    model = StableDiffusion(
        unet=unet,
        vae=vae,
        text_encoder=text_encoder,
        tokenizer=tokenizer,
        noise_scheduler=noise_scheduler,
        inference_noise_scheduler=inference_noise_scheduler,
        prediction_type=prediction_type,
        latent_scale=latent_scale,
        downsample_factor=downsample_factor,
        offset_noise=offset_noise,
        train_metrics=train_metrics,
        val_metrics=val_metrics,
        val_seed=val_seed,
        precomputed_latents=precomputed_latents,
        encode_latents_in_fp16=encode_latents_in_fp16,
        mask_pad_tokens=mask_pad_tokens,
        fsdp=fsdp,
    )
    if torch.cuda.is_available():
        model = DeviceGPU().module_to_device(model)
        if is_xformers_installed and use_xformers:
            model.unet.enable_xformers_memory_efficient_attention()
            if hasattr(model.vae, 'enable_xformers_memory_efficient_attention'):
                model.vae.enable_xformers_memory_efficient_attention()

    if clip_qkv is not None:
        if is_xformers_installed and use_xformers:
            attn_processor = ClippedXFormersAttnProcessor(clip_val=clip_qkv)
        else:
            attn_processor = ClippedAttnProcessor2_0(clip_val=clip_qkv)
        log.info('Using %s with clip_val %.1f' % (attn_processor.__class__, clip_qkv))
        model.unet.set_attn_processor(attn_processor)

    return model


def stable_diffusion_xl(
    tokenizer_names: Union[str, Tuple[str, ...]] = ('stabilityai/stable-diffusion-xl-base-1.0/tokenizer',
                                                    'stabilityai/stable-diffusion-xl-base-1.0/tokenizer_2'),
    text_encoder_names: Union[str, Tuple[str, ...]] = ('stabilityai/stable-diffusion-xl-base-1.0/text_encoder',
                                                       'stabilityai/stable-diffusion-xl-base-1.0/text_encoder_2'),
    unet_model_name: str = 'stabilityai/stable-diffusion-xl-base-1.0',
    vae_model_name: str = 'madebyollin/sdxl-vae-fp16-fix',
    pretrained: bool = True,
    autoencoder_path: Optional[str] = None,
    autoencoder_local_path: str = '/tmp/autoencoder_weights.pt',
    prediction_type: str = 'epsilon',
    latent_scale: Union[float, str] = 0.13025,
    offset_noise: Optional[float] = None,
    train_metrics: Optional[List] = None,
    val_metrics: Optional[List] = None,
    val_seed: int = 1138,
    precomputed_latents: bool = False,
    encode_latents_in_fp16: bool = True,
    mask_pad_tokens: bool = False,
    fsdp: bool = True,
    clip_qkv: Optional[float] = None,
    use_xformers: bool = True,
):
    """Stable diffusion 2 training setup + SDXL UNet and VAE.

    Requires batches of matched images and text prompts to train. Generates images from text
    prompts. Currently uses UNet and VAE config from SDXL, but text encoder/tokenizer from SD2.

    Args:
        tokenizer_names (str, Tuple[str, ...]): HuggingFace name(s) of the tokenizer(s) to load.
            Default: ``('stabilityai/stable-diffusion-xl-base-1.0/tokenizer',
            'stabilityai/stable-diffusion-xl-base-1.0/tokenizer_2')``.
        text_encoder_names (str, Tuple[str, ...]): HuggingFace name(s) of the text encoder(s) to load.
            Default: ``('stabilityai/stable-diffusion-xl-base-1.0/text_encoder',
            'stabilityai/stable-diffusion-xl-base-1.0/text_encoder_2')``.
        unet_model_name (str): Name of the UNet model to load. Defaults to
            'stabilityai/stable-diffusion-xl-base-1.0'.
        vae_model_name (str): Name of the VAE model to load. Defaults to
            'madebyollin/sdxl-vae-fp16-fix' as the official VAE checkpoint (from
            'stabilityai/stable-diffusion-xl-base-1.0') is not compatible with fp16.
        pretrained (bool): Whether to load pretrained weights. Defaults to True.
        autoencoder_path (optional, str): Path to autoencoder weights if using custom autoencoder. If not specified,
            will use the vae from `model_name`. Default `None`.
        autoencoder_local_path (optional, str): Path to autoencoder weights. Default: `/tmp/autoencoder_weights.pt`.
        prediction_type (str): The type of prediction to use. Must be one of 'sample',
            'epsilon', or 'v_prediction'. Default: `epsilon`.
        latent_scale (float, str): The scale of the autoencoder latents. Either a float for the scaling value,
            or `'latent_statistics'` to try to use the value from the autoencoder checkpoint. Defaults to `0.13025`.
        offset_noise (float, optional): The scale of the offset noise. If not specified, offset noise will not
            be used. Default `None`.
        train_metrics (list, optional): List of metrics to compute during training. If None, defaults to
            [MeanSquaredError()].
        val_metrics (list, optional): List of metrics to compute during validation. If None, defaults to
            [MeanSquaredError()].
        val_seed (int): Seed to use for generating evaluation images. Defaults to 1138.
        precomputed_latents (bool): Whether to use precomputed latents. Defaults to False.
        encode_latents_in_fp16 (bool): Whether to encode latents in fp16. Defaults to True.
        mask_pad_tokens (bool): Whether to mask pad tokens in cross attention. Defaults to False.
        fsdp (bool): Whether to use FSDP. Defaults to True.
        clip_qkv (float, optional): If not None, clip the qkv values to this value. Improves stability of training.
            Default: ``None``.
        use_xformers (bool): Whether to use xformers for attention. Defaults to True.
    """
    if (isinstance(tokenizer_names, tuple) or
            isinstance(text_encoder_names, tuple)) and len(tokenizer_names) != len(text_encoder_names):
        raise ValueError('Number of tokenizer_names and text_encoder_names must be equal')

    if isinstance(latent_scale, str):
        latent_scale = latent_scale.lower()
        if latent_scale != 'latent_statistics':
            raise ValueError(f'Invalid latent scale {latent_scale}. Must be a float or "latent_statistics".')
    if train_metrics is None:
        train_metrics = [MeanSquaredError()]
    if val_metrics is None:
        val_metrics = [MeanSquaredError()]

    # Make the tokenizer and text encoder
    tokenizer = MultiTokenizer(tokenizer_names_or_paths=tokenizer_names)
    text_encoder = MultiTextEncoder(model_names=text_encoder_names,
                                    encode_latents_in_fp16=encode_latents_in_fp16,
                                    pretrained_sdxl=pretrained)

    precision = torch.float16 if encode_latents_in_fp16 else None
    # Make the autoencoder
    if autoencoder_path is None:
        if latent_scale == 'latent_statistics':
            raise ValueError('Cannot use tracked latent_statistics when using the pretrained vae.')
        downsample_factor = 8
        # Use the pretrained vae
        try:
            vae = AutoencoderKL.from_pretrained(vae_model_name, subfolder='vae', torch_dtype=precision)
        except:  # for handling SDXL vae fp16 fixed checkpoint
            vae = AutoencoderKL.from_pretrained(vae_model_name, torch_dtype=precision)
    else:
        # Use a custom autoencoder
        vae, latent_statistics = load_autoencoder(autoencoder_path, autoencoder_local_path, torch_dtype=precision)
        if latent_statistics is not None and latent_scale == 'latent_statistics':
            assert isinstance(latent_statistics['global_mean'], float)
            assert isinstance(latent_statistics['global_std'], float)
            second_moment = latent_statistics['global_mean']**2 + latent_statistics['global_std']**2
            latent_scale = 1 / math.sqrt(second_moment)
        else:
            raise ValueError(
                'Must specify latent scale when using a custom autoencoder without tracking latent statistics.')
        downsample_factor = 2**(len(vae.config['channel_multipliers']) - 1)

    # Make the unet
    if pretrained:
        unet = UNet2DConditionModel.from_pretrained(unet_model_name, subfolder='unet')
        if isinstance(vae, AutoEncoder) and vae.config['latent_channels'] != 4:
            raise ValueError(f'Pretrained unet has 4 latent channels but the vae has {vae.latent_channels}.')
    else:
        unet_config = PretrainedConfig.get_config_dict(unet_model_name, subfolder='unet')[0]
        if isinstance(vae, AutoEncoder):
            # Adapt the unet config to account for differing number of latent channels if necessary
            unet_config['in_channels'] = vae.config['latent_channels']
            unet_config['out_channels'] = vae.config['latent_channels']
        unet_config['cross_attention_dim'] = text_encoder.text_encoder_dim
        # This config variable is the sum of the text encoder projection dimension and
        # the number of additional time embeddings (6) * addition_time_embed_dim (256)
        unet_config['projection_class_embeddings_input_dim'] = text_encoder.text_encoder_proj_dim + 1536
        # Init the unet from the config
        unet = UNet2DConditionModel(**unet_config)

        # Zero initialization trick
        for name, layer in unet.named_modules():
            # Final conv in ResNet blocks
            if name.endswith('conv2'):
                layer = zero_module(layer)
            # proj_out in attention blocks
            if name.endswith('to_out.0'):
                layer = zero_module(layer)
        # Last conv block out projection
        unet.conv_out = zero_module(unet.conv_out)

<<<<<<< HEAD
    if hasattr(unet.mid_block, 'attentions'):
        for attention in unet.mid_block.attentions:
            attention._fsdp_wrap = True
            attention._activation_checkpointing = True
    if hasattr(unet.mid_block, 'resnets'):
        for resnet in unet.mid_block.resnets:
            resnet._fsdp_wrap = True
    for block in unet.up_blocks:
        if hasattr(block, 'attentions'):
            for attention in block.attentions:
                attention._fsdp_wrap = True
                attention._activation_checkpointing = True
        if hasattr(block, 'resnets'):
            for resnet in block.resnets:
                resnet._fsdp_wrap = True
    for block in unet.down_blocks:
        if hasattr(block, 'attentions'):
            for attention in block.attentions:
                attention._fsdp_wrap = True
                attention._activation_checkpointing = True
        if hasattr(block, 'resnets'):
            for resnet in block.resnets:
                resnet._fsdp_wrap = True

    noise_scheduler = DDPMScheduler.from_pretrained(model_name, subfolder='scheduler')
=======
    # Make the noise schedulers
    noise_scheduler = DDPMScheduler.from_pretrained(unet_model_name, subfolder='scheduler')
>>>>>>> da716d7c
    inference_noise_scheduler = EulerDiscreteScheduler(num_train_timesteps=1000,
                                                       beta_start=0.00085,
                                                       beta_end=0.012,
                                                       beta_schedule='scaled_linear',
                                                       trained_betas=None,
                                                       prediction_type=prediction_type,
                                                       interpolation_type='linear',
                                                       use_karras_sigmas=False,
                                                       timestep_spacing='leading',
                                                       steps_offset=1)

    # Make the composer model
    model = StableDiffusion(
        unet=unet,
        vae=vae,
        text_encoder=text_encoder,
        tokenizer=tokenizer,
        noise_scheduler=noise_scheduler,
        inference_noise_scheduler=inference_noise_scheduler,
        prediction_type=prediction_type,
        latent_scale=latent_scale,
        downsample_factor=downsample_factor,
        offset_noise=offset_noise,
        train_metrics=train_metrics,
        val_metrics=val_metrics,
        val_seed=val_seed,
        precomputed_latents=precomputed_latents,
        encode_latents_in_fp16=encode_latents_in_fp16,
        mask_pad_tokens=mask_pad_tokens,
        fsdp=fsdp,
        sdxl=True,
    )
    if torch.cuda.is_available():
        model = DeviceGPU().module_to_device(model)
        if is_xformers_installed and use_xformers:
            model.unet.enable_xformers_memory_efficient_attention()
            if hasattr(model.vae, 'enable_xformers_memory_efficient_attention'):
                model.vae.enable_xformers_memory_efficient_attention()

    if clip_qkv is not None:
        if is_xformers_installed and use_xformers:
            attn_processor = ClippedXFormersAttnProcessor(clip_val=clip_qkv)
        else:
            attn_processor = ClippedAttnProcessor2_0(clip_val=clip_qkv)
        log.info('Using %s with clip_val %.1f' % (attn_processor.__class__, clip_qkv))
        model.unet.set_attn_processor(attn_processor)

    return model


def build_autoencoder(input_channels: int = 3,
                      output_channels: int = 3,
                      hidden_channels: int = 128,
                      latent_channels: int = 4,
                      double_latent_channels: bool = True,
                      channel_multipliers: Tuple[int, ...] = (1, 2, 4, 4),
                      num_residual_blocks: int = 2,
                      use_conv_shortcut: bool = False,
                      dropout_probability: float = 0.0,
                      resample_with_conv: bool = True,
                      zero_init_last: bool = False,
                      use_attention: bool = True,
                      input_key: str = 'image',
                      learn_log_var: bool = True,
                      log_var_init: float = 0.0,
                      kl_divergence_weight: float = 1.0,
                      lpips_weight: float = 0.25,
                      discriminator_weight: float = 0.5,
                      discriminator_num_filters: int = 64,
                      discriminator_num_layers: int = 3):
    """Autoencoder training setup. By default, this config matches the network architecure used in SD2 and SDXL.

    Args:
        input_channels (int): Number of input channels. Default: `3`.
        output_channels (int): Number of output channels. Default: `3`.
        hidden_channels (int): Number of hidden channels. Default: `128`.
        latent_channels (int): Number of latent channels. Default: `4`.
        double_latent_channels (bool): Whether to double the number of latent channels in the decoder. Default: `True`.
        channel_multipliers (tuple): Tuple of channel multipliers for each layer in the encoder and decoder. Default: `(1, 2, 4, 4)`.
        num_residual_blocks (int): Number of residual blocks in the encoder and decoder. Default: `2`.
        use_conv_shortcut (bool): Whether to use a convolutional shortcut in the residual blocks. Default: `False`.
        dropout_probability (float): Dropout probability. Default: `0.0`.
        resample_with_conv (bool): Whether to use a convolutional resampling layer. Default: `True`.
        zero_init_last (bool): Whether to zero initialize the last layer in resblocks+discriminator. Default: `False`.
        use_attention (bool): Whether to use attention in the encoder and decoder. Default: `True`.
        input_key (str): Key to use for the input. Default: `image`.
        learn_log_var (bool): Whether to learn the output log variance in the VAE. Default: `True`.
        log_var_init (float): Initial value for the output log variance. Default: `0.0`.
        kl_divergence_weight (float): Weight for the KL divergence loss. Default: `1.0`.
        lpips_weight (float): Weight for the LPIPS loss. Default: `0.25`.
        discriminator_weight (float): Weight for the discriminator loss. Default: `0.5`.
        discriminator_num_filters (int): Number of filters in the discriminator. Default: `64`.
        discriminator_num_layers (int): Number of layers in the discriminator. Default: `3`.
    """
    # Build the autoencoder
    autoencoder = AutoEncoder(
        input_channels=input_channels,
        output_channels=output_channels,
        hidden_channels=hidden_channels,
        latent_channels=latent_channels,
        double_latent_channels=double_latent_channels,
        channel_multipliers=channel_multipliers,
        num_residual_blocks=num_residual_blocks,
        use_conv_shortcut=use_conv_shortcut,
        dropout_probability=dropout_probability,
        resample_with_conv=resample_with_conv,
        zero_init_last=zero_init_last,
        use_attention=use_attention,
    )

    # Configure the loss function
    autoencoder_loss = AutoEncoderLoss(input_key=input_key,
                                       ae_output_channels=output_channels,
                                       learn_log_var=learn_log_var,
                                       log_var_init=log_var_init,
                                       kl_divergence_weight=kl_divergence_weight,
                                       lpips_weight=lpips_weight,
                                       discriminator_weight=discriminator_weight,
                                       discriminator_num_filters=discriminator_num_filters,
                                       discriminator_num_layers=discriminator_num_layers)

    composer_model = ComposerAutoEncoder(model=autoencoder, autoencoder_loss=autoencoder_loss, input_key=input_key)
    return composer_model


def build_diffusers_autoencoder(model_name: str = 'stabilityai/stable-diffusion-2-base',
                                pretrained: bool = True,
                                vae_subfolder: bool = True,
                                output_channels: int = 3,
                                input_key: str = 'image',
                                learn_log_var: bool = True,
                                log_var_init: float = 0.0,
                                kl_divergence_weight: float = 1.0,
                                lpips_weight: float = 0.25,
                                discriminator_weight: float = 0.5,
                                discriminator_num_filters: int = 64,
                                discriminator_num_layers: int = 3,
                                zero_init_last: bool = False):
    """Diffusers autoencoder training setup.

    Args:
        model_name (str): Name of the Huggingface model. Default: `stabilityai/stable-diffusion-2-base`.
        pretrained (bool): Whether to use a pretrained model. Default: `True`.
        vae_subfolder: (bool): Whether to find the model config in a vae subfolder. Default: `True`.
        output_channels (int): Number of output channels. Default: `3`.
        input_key (str): Key for the input to the model. Default: `image`.
        learn_log_var (bool): Whether to learn the output log variance. Default: `True`.
        log_var_init (float): Initial value for the output log variance. Default: `0.0`.
        kl_divergence_weight (float): Weight for the KL divergence loss. Default: `1.0`.
        lpips_weight (float): Weight for the LPIPs loss. Default: `0.25`.
        discriminator_weight (float): Weight for the discriminator loss. Default: `0.5`.
        discriminator_num_filters (int): Number of filters in the first layer of the discriminator. Default: `64`.
        discriminator_num_layers (int): Number of layers in the discriminator. Default: `3`.
        zero_init_last (bool): Whether to initialize the last conv layer to zero. Default: `False`.
    """
    # Get the model architecture and optionally the pretrained weights.
    if pretrained:
        if vae_subfolder:
            model = AutoencoderKL.from_pretrained(model_name, subfolder='vae')
        else:
            model = AutoencoderKL.from_pretrained(model_name)
    else:
        if vae_subfolder:
            config = PretrainedConfig.get_config_dict(model_name, subfolder='vae')
        else:
            config = PretrainedConfig.get_config_dict(model_name)
        model = AutoencoderKL(**config[0])
    assert isinstance(model, AutoencoderKL)

    # Configure the loss function
    autoencoder_loss = AutoEncoderLoss(input_key=input_key,
                                       ae_output_channels=output_channels,
                                       learn_log_var=learn_log_var,
                                       log_var_init=log_var_init,
                                       kl_divergence_weight=kl_divergence_weight,
                                       lpips_weight=lpips_weight,
                                       discriminator_weight=discriminator_weight,
                                       discriminator_num_filters=discriminator_num_filters,
                                       discriminator_num_layers=discriminator_num_layers)

    # Make the composer model
    composer_model = ComposerDiffusersAutoEncoder(model=model, autoencoder_loss=autoencoder_loss, input_key=input_key)
    return composer_model


def discrete_pixel_diffusion(clip_model_name: str = 'openai/clip-vit-large-patch14', prediction_type='epsilon'):
    """Discrete pixel diffusion training setup.

    Args:
        clip_model_name (str, optional): Name of the clip model to load. Defaults to 'openai/clip-vit-large-patch14'.
        prediction_type (str, optional): Type of prediction to use. One of 'sample', 'epsilon', 'v_prediction'.
            Defaults to 'epsilon'.
    """
    # Create a pixel space unet
    unet = UNet2DConditionModel(
        in_channels=3,
        out_channels=3,
        attention_head_dim=[5, 10, 20, 20],  # type: ignore
        cross_attention_dim=768,
        flip_sin_to_cos=True,
        use_linear_projection=True)
    # Get the CLIP text encoder and tokenizer:
    text_encoder = CLIPTextModel.from_pretrained(clip_model_name)
    tokenizer = CLIPTokenizer.from_pretrained(clip_model_name)
    # Hard code the sheduler config
    noise_scheduler = DDPMScheduler(num_train_timesteps=1000,
                                    beta_start=0.00085,
                                    beta_end=0.012,
                                    beta_schedule='scaled_linear',
                                    trained_betas=None,
                                    variance_type='fixed_small',
                                    clip_sample=False,
                                    prediction_type=prediction_type,
                                    thresholding=False,
                                    dynamic_thresholding_ratio=0.995,
                                    clip_sample_range=1.0,
                                    sample_max_value=1.0)
    inference_scheduler = DDIMScheduler(num_train_timesteps=1000,
                                        beta_start=0.00085,
                                        beta_end=0.012,
                                        beta_schedule='scaled_linear',
                                        trained_betas=None,
                                        clip_sample=False,
                                        set_alpha_to_one=False,
                                        steps_offset=1,
                                        prediction_type=prediction_type,
                                        thresholding=False,
                                        dynamic_thresholding_ratio=0.995,
                                        clip_sample_range=1.0,
                                        sample_max_value=1.0)

    # Create the pixel space diffusion model
    model = PixelDiffusion(unet,
                           text_encoder,
                           tokenizer,
                           noise_scheduler,
                           inference_scheduler=inference_scheduler,
                           prediction_type=prediction_type,
                           train_metrics=[MeanSquaredError()],
                           val_metrics=[MeanSquaredError()])

    if torch.cuda.is_available():
        model = DeviceGPU().module_to_device(model)
        if is_xformers_installed:
            model.model.enable_xformers_memory_efficient_attention()
    return model


def continuous_pixel_diffusion(clip_model_name: str = 'openai/clip-vit-large-patch14',
                               prediction_type='epsilon',
                               use_ode=False,
                               train_t_max=1.570795,
                               inference_t_max=1.56):
    """Continuous pixel diffusion training setup.

    Uses the same clip and unet config as `discrete_pixel_diffusion`, but operates in continous time as in the VP
    process in https://arxiv.org/abs/2011.13456.

    Args:
        clip_model_name (str, optional): Name of the clip model to load. Defaults to 'openai/clip-vit-large-patch14'.
        prediction_type (str, optional): Type of prediction to use. One of 'sample', 'epsilon', 'v_prediction'.
            Defaults to 'epsilon'.
        use_ode (bool, optional): Whether to do generation using the probability flow ODE. If not used, uses the
            reverse diffusion process. Defaults to False.
        train_t_max (float, optional): Maximum timestep during training. Defaults to 1.570795 (pi/2).
        inference_t_max (float, optional): Maximum timestep during inference.
            Defaults to 1.56 (pi/2 - 0.01 for stability).
    """
    # Create a pixel space unet
    unet = UNet2DConditionModel(
        in_channels=3,
        out_channels=3,
        attention_head_dim=[5, 10, 20, 20],  # type: ignore
        cross_attention_dim=768,
        flip_sin_to_cos=True,
        use_linear_projection=True)
    # Get the CLIP text encoder and tokenizer:
    text_encoder = CLIPTextModel.from_pretrained(clip_model_name)
    tokenizer = CLIPTokenizer.from_pretrained(clip_model_name)
    # Need to use the continuous time schedulers for training and inference.
    noise_scheduler = ContinuousTimeScheduler(t_max=train_t_max, prediction_type=prediction_type)
    inference_scheduler = ContinuousTimeScheduler(t_max=inference_t_max,
                                                  prediction_type=prediction_type,
                                                  use_ode=use_ode)

    # Create the pixel space diffusion model
    model = PixelDiffusion(unet,
                           text_encoder,
                           tokenizer,
                           noise_scheduler,
                           inference_scheduler=inference_scheduler,
                           prediction_type=prediction_type,
                           continuous_time=True,
                           train_metrics=[MeanSquaredError()],
                           val_metrics=[MeanSquaredError()])

    if torch.cuda.is_available():
        model = DeviceGPU().module_to_device(model)
        if is_xformers_installed:
            model.model.enable_xformers_memory_efficient_attention()
    return model<|MERGE_RESOLUTION|>--- conflicted
+++ resolved
@@ -311,19 +311,16 @@
         # Last conv block out projection
         unet.conv_out = zero_module(unet.conv_out)
 
-<<<<<<< HEAD
-    if hasattr(unet.mid_block, 'attentions'):
+    assert isinstance(unet, UNet2DConditionModel)
+    if hasattr(unet, 'mid_block') and unet.mid_block is not None:
         for attention in unet.mid_block.attentions:
             attention._fsdp_wrap = True
-            attention._activation_checkpointing = True
-    if hasattr(unet.mid_block, 'resnets'):
         for resnet in unet.mid_block.resnets:
             resnet._fsdp_wrap = True
     for block in unet.up_blocks:
         if hasattr(block, 'attentions'):
             for attention in block.attentions:
                 attention._fsdp_wrap = True
-                attention._activation_checkpointing = True
         if hasattr(block, 'resnets'):
             for resnet in block.resnets:
                 resnet._fsdp_wrap = True
@@ -331,16 +328,12 @@
         if hasattr(block, 'attentions'):
             for attention in block.attentions:
                 attention._fsdp_wrap = True
-                attention._activation_checkpointing = True
         if hasattr(block, 'resnets'):
             for resnet in block.resnets:
                 resnet._fsdp_wrap = True
 
-    noise_scheduler = DDPMScheduler.from_pretrained(model_name, subfolder='scheduler')
-=======
     # Make the noise schedulers
     noise_scheduler = DDPMScheduler.from_pretrained(unet_model_name, subfolder='scheduler')
->>>>>>> da716d7c
     inference_noise_scheduler = EulerDiscreteScheduler(num_train_timesteps=1000,
                                                        beta_start=0.00085,
                                                        beta_end=0.012,
