# Copyright 2022 MosaicML Diffusion authors
# SPDX-License-Identifier: Apache-2.0

"""Transforms for the training and eval dataset."""

import math
from typing import Optional, Tuple

import torch
import torchvision.transforms as transforms
from torchvision.transforms.functional import crop


class LargestCenterSquare:
    """Center crop to the largest square of a PIL image."""

    def __init__(self, size):
        self.size = size
        self.center_crop = transforms.CenterCrop(self.size)

    def __call__(self, img):
        # First, resize the image such that the smallest side is self.size while preserving aspect ratio.
        img = transforms.functional.resize(img, self.size, antialias=True)

        # Then take a center crop to a square.
        w, h = img.size
        c_top = (h - self.size) // 2
        c_left = (w - self.size) // 2
        img = crop(img, c_top, c_left, self.size, self.size)
        return img, c_top, c_left


class RandomCropSquare:
    """Randomly crop square of a PIL image and return the crop parameters."""

    def __init__(self, size):
        self.size = size
        self.random_crop = transforms.RandomCrop(size)

    def __call__(self, img):
        # First, resize the image such that the smallest side is self.size while preserving aspect ratio.
        img = transforms.functional.resize(img, self.size, antialias=True)
        # Then take a center crop to a square & return crop params.
        c_top, c_left, h, w = self.random_crop.get_params(img, (self.size, self.size))
        img = crop(img, c_top, c_left, h, w)
        return img, c_top, c_left


class RandomCropAspectRatioTransform:
    """Assigns an image to a arbitrary set of aspect ratio buckets, then resizes and crops to fit into the bucket.

    Args:
        resize_size (Tuple[Tuple[int, int], ...): A tuple of 2-tuple integers representing the aspect ratio buckets.
            The format is ((height_bucket1, width_bucket1), (height_bucket2, width_bucket2), ...). These must be
            ordered based on ascending aspect ratio.
        ar_bucket_boundaries (Tuple[float, ...], optional): Specifies the boundary points for bucket assignment. This
            tuple should be of length len(resize_size) - 1. If set to ``None``, the bucket with the smallest distance
            to the current sample's aspect ratio is selected. These must be ordered based on ascending aspect ratio.
            Default: ``None``
    """

    def __init__(
        self,
        resize_size: Tuple[Tuple[int, int], ...],
        ar_bucket_boundaries: Optional[Tuple[float, ...]] = None,
    ):

        if ar_bucket_boundaries is not None and (len(resize_size) - 1 != len(ar_bucket_boundaries)):
            raise ValueError(
                f'Bucket boundaries ({len(ar_bucket_boundaries)}) must equal resize sizes ({len(resize_size)}) - 1')

        self.height_buckets = torch.tensor([size[0] for size in resize_size])
        self.width_buckets = torch.tensor([size[1] for size in resize_size])
        self.aspect_ratio_buckets = self.height_buckets / self.width_buckets

        # If ar_bucket_boundaries is not None, add 0 and inf endpoints
        self.ar_bucket_boundaries = (0.0, *ar_bucket_boundaries, float('inf')) if ar_bucket_boundaries else None

    def __call__(self, img):
        orig_w, orig_h = img.size
        orig_aspect_ratio = orig_h / orig_w

        # Assign sample to an aspect ratio bucket
        if self.ar_bucket_boundaries is None:
            bucket_ind = torch.abs(self.aspect_ratio_buckets - orig_aspect_ratio).argmin()
        else:
            bucket_ind = None
            for i, (low, high) in enumerate(zip(self.ar_bucket_boundaries[:-1], self.ar_bucket_boundaries[1:])):
                if (i < len(self.aspect_ratio_buckets) // 2) and (low <= orig_aspect_ratio < high):
                    bucket_ind = i
                elif (i == len(self.aspect_ratio_buckets) // 2) and (low <= orig_aspect_ratio <= high):
                    bucket_ind = i
                elif (i > len(self.aspect_ratio_buckets) // 2) and (low < orig_aspect_ratio <= high):
                    bucket_ind = i
            assert bucket_ind is not None, f'Sample with aspect ratio ({orig_aspect_ratio}) was not assigned to a bucket. Check the bucket boundaries.'

        target_width, target_height = self.width_buckets[bucket_ind].item(), self.height_buckets[bucket_ind].item()
        target_aspect_ratio = target_height / target_width

        # Determine resize size
        if orig_aspect_ratio > target_aspect_ratio:
            w_scale = target_width / orig_w
            resize_size = (round(w_scale * orig_h), target_width)
        elif orig_aspect_ratio < target_aspect_ratio:
            h_scale = target_height / orig_h
            resize_size = (target_height, round(h_scale * orig_w))
        else:
            resize_size = (target_height, target_width)
        img = transforms.functional.resize(img, resize_size, antialias=True)

        # Crop based on aspect ratio
        c_top, c_left, height, width = transforms.RandomCrop.get_params(img, output_size=(target_height, target_width))
        img = crop(img, c_top, c_left, height, width)
        return img, c_top, c_left


<<<<<<< HEAD
class RandomCropBucketedAspectRatioTransorm:
=======
class RandomCropBucketedAspectRatioTransform:
>>>>>>> 52088bf4
    """Assigns an image to a arbitrary set of aspect ratio buckets, then resizes and crops to fit into the bucket.

    This transform requires the desired aspect ratio bucket to be specified manually in the call to the transform.

    Args:
        resize_size (Tuple[Tuple[int, int], ...): A tuple of 2-tuple integers representing the aspect ratio buckets.
            The format is ((height_bucket1, width_bucket1), (height_bucket2, width_bucket2), ...).
    """

    def __init__(
        self,
        resize_size: Tuple[Tuple[int, int], ...],
    ):
        self.height_buckets = torch.tensor([size[0] for size in resize_size])
        self.width_buckets = torch.tensor([size[1] for size in resize_size])
        self.aspect_ratio_buckets = self.height_buckets / self.width_buckets
        self.log_aspect_ratio_buckets = torch.log(self.aspect_ratio_buckets)

    def __call__(self, img, aspect_ratio):
        orig_w, orig_h = img.size
        orig_aspect_ratio = orig_h / orig_w
        # Figure out target H/W given the input aspect ratio
        bucket_ind = torch.abs(self.log_aspect_ratio_buckets - math.log(aspect_ratio)).argmin()
        target_width, target_height = self.width_buckets[bucket_ind].item(), self.height_buckets[bucket_ind].item()
        target_aspect_ratio = target_height / target_width

        # Determine resize size
        if orig_aspect_ratio > target_aspect_ratio:
            # Resize width and crop height
            w_scale = target_width / orig_w
            resize_size = (round(w_scale * orig_h), target_width)
        elif orig_aspect_ratio < target_aspect_ratio:
            # Resize height and crop width
            h_scale = target_height / orig_h
            resize_size = (target_height, round(h_scale * orig_w))
        else:
            resize_size = (target_height, target_width)
        img = transforms.functional.resize(img, resize_size, antialias=True)

        # Crop based on aspect ratio
        c_top, c_left, height, width = transforms.RandomCrop.get_params(img, output_size=(target_height, target_width))
        img = crop(img, c_top, c_left, height, width)
        return img, c_top, c_left<|MERGE_RESOLUTION|>--- conflicted
+++ resolved
@@ -114,11 +114,7 @@
         return img, c_top, c_left
 
 
-<<<<<<< HEAD
-class RandomCropBucketedAspectRatioTransorm:
-=======
 class RandomCropBucketedAspectRatioTransform:
->>>>>>> 52088bf4
     """Assigns an image to a arbitrary set of aspect ratio buckets, then resizes and crops to fit into the bucket.
 
     This transform requires the desired aspect ratio bucket to be specified manually in the call to the transform.
