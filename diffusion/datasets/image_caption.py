--- conflicted
+++ resolved
@@ -176,12 +176,8 @@
     transform: Optional[List[Callable]] = None,
     image_key: str = 'image',
     caption_key: str = 'caption',
-<<<<<<< HEAD
     crop_type: Optional[str] = 'square',
-=======
-    rand_crop: bool = False,
     zero_dropped_captions: bool = True,
->>>>>>> 767db4fb
     streaming_kwargs: Optional[Dict] = None,
     dataloader_kwargs: Optional[Dict] = None,
 ):
@@ -201,12 +197,8 @@
         transform (Optional[Callable]): The transforms to apply to the image. Default: ``None``.
         image_key (str): Key associated with the image in the streaming dataset. Default: ``'image'``.
         caption_key (str): Key associated with the caption in the streaming dataset. Default: ``'caption'``.
-<<<<<<< HEAD
         crop_type (str, optional): Type of crop to perform, either ['square', 'random', 'aspect_ratio']. Default: ``'square'``.
-=======
-        rand_crop (bool): If True, randomly crop images. Otherwise, center crop. Default: ``False``.
         zero_dropped_captions (bool): If True, zero out text embeddings for dropped captions. Default: ``True``.
->>>>>>> 767db4fb
         streaming_kwargs (dict, optional): Additional arguments to pass to the ``StreamingDataset``. Default: ``None``.
         dataloader_kwargs (dict, optional): Additional arguments to pass to the ``DataLoader``. Default: ``None``.
     """
