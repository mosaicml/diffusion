# Copyright 2022 MosaicML Diffusion authors
# SPDX-License-Identifier: Apache-2.0

"""Streaming Image-Caption dataset."""

import logging
import random
from io import BytesIO
from typing import Callable, Dict, List, Optional, Sequence, Union

import torch
from PIL import Image
from streaming import Stream, StreamingDataset
from torch.utils.data import DataLoader
from torchvision import transforms
from transformers import AutoTokenizer

from diffusion.datasets.laion.transforms import LargestCenterSquare, RandomCropAspectRatioTransorm, RandomCropSquare
from diffusion.models.models import SDXLTokenizer

log = logging.getLogger(__name__)

# Disable PIL max image size limit
Image.MAX_IMAGE_PIXELS = None


class StreamingImageCaptionDataset(StreamingDataset):
    """Streaming dataset for image-caption pairs.

    Args:
        streams (Sequence[Stream], optional): One or more Streams to stream/cache samples from.
            ``StreamingImageCaptionDataset`` uses either ``streams`` or ``remote``/``local``. Default:``None``.
        remote (str, optional): Remote directory (S3 or local filesystem) where dataset is stored. Default: ``None``.
        local (str, optional): Local filesystem directory where dataset is cached during operation. Default: ``None``.
        tokenizer_name_or_path (str): The name or path of the tokenizer to use. Default: ``'stabilityai/stable-diffusion-2-base'``.
        caption_drop_prob (float): The probability of dropping a caption. Default: ``0.0``.
        microcond_drop_prob (float): The probability of dropping microconditioning. Only relevant for SDXL. Default: ``0.0``.
        caption_selection (str): If there are multiple captions, specifies how to select a single caption.
            'first' selects the first caption in the list and 'random' selects a random caption in the list.
            If there is only one caption, this argument is ignored. Default: ``'first'``.
<<<<<<< HEAD
        transform (Optional[Callable]): The transforms to apply to the image. Default: ``None``.
=======
        crop (Callable, optional): The crop transform to apply to the image before ``transform``. Default: ``None``
        transform (Callable, optional): The transforms to apply to the image. Default: ``None``.
>>>>>>> 9a0d6a4a
        image_key (str): Key associated with the image in the streaming dataset. Default: ``'image'``.
        caption_key (str): Key associated with the caption in the streaming dataset. Default: ``'caption'``.
        sdxl (bool): Whether or not we're training SDXL. Default: `False`.
        zero_dropped_captions (bool): If True, zero out text embeddings for dropped captions. Default: ``False``.

        **streaming_kwargs: Additional arguments to pass in the construction of the StreamingDataloader
    """

    def __init__(
        self,
        streams: Optional[Sequence[Stream]] = None,
        remote: Optional[str] = None,
        local: Optional[str] = None,
        tokenizer_name_or_path: str = 'stabilityai/stable-diffusion-2-base',
        caption_drop_prob: float = 0.0,
        microcond_drop_prob: float = 0.0,
        caption_selection: str = 'first',
        crop: Optional[Callable] = None,
        transform: Optional[Callable] = None,
        image_key: str = 'image',
        caption_key: str = 'caption',
        sdxl: bool = False,
        zero_dropped_captions: bool = False,
        **streaming_kwargs,
    ) -> None:

        super().__init__(
            streams=streams,
            remote=remote,
            local=local,
            **streaming_kwargs,
        )
        caption_selection = caption_selection.lower()
        if caption_selection not in ['first', 'random']:
            raise ValueError(f'Invalid caption selection: {caption_selection}. Must be one of [random, first]')

        self.crop = crop
        self.transform = transform
        self.sdxl = sdxl
        self.caption_drop_prob = caption_drop_prob
        self.microcond_drop_prob = microcond_drop_prob
        self.caption_selection = caption_selection
        self.image_key = image_key
        self.caption_key = caption_key
        self.zero_dropped_captions = zero_dropped_captions

        if self.sdxl:
            self.tokenizer = SDXLTokenizer(tokenizer_name_or_path)
        else:
            self.tokenizer = AutoTokenizer.from_pretrained(tokenizer_name_or_path, subfolder='tokenizer')

        if self.sdxl:
            self.tokenizer = SDXLTokenizer(tokenizer_name_or_path)
        else:
            self.tokenizer = AutoTokenizer.from_pretrained(tokenizer_name_or_path, subfolder='tokenizer')

    def __getitem__(self, index):
        sample = super().__getitem__(index)
        out = {}

        # Image
        img = sample[self.image_key]
        if not isinstance(img, Image.Image):
            img = Image.open(BytesIO(sample[self.image_key]))
        if img.mode != 'RGB':
            img = img.convert('RGB')
<<<<<<< HEAD
        orig_h, orig_w = img.size
=======
        orig_w, orig_h = img.size
>>>>>>> 9a0d6a4a

        # Image transforms
        if self.crop is not None:
            img, crop_top, crop_left = self.crop(img)
        else:
            crop_top, crop_left = 0, 0
        if self.transform is not None:
            img = self.transform(img)
        out['image'] = img

        # SDXL microconditioning on image characteristics
        if self.sdxl:
            # Get the new height and width
            if isinstance(img, torch.Tensor):
                img_h, img_w = img.shape[-2], img.shape[-1]
            elif isinstance(img, Image.Image):
<<<<<<< HEAD
                img_h, img_w = img.size
=======
                img_w, img_h = img.size
>>>>>>> 9a0d6a4a
            else:
                raise ValueError('Image after transformations must either be a PIL Image or Torch Tensor')

            out['cond_crops_coords_top_left'] = torch.tensor([crop_top, crop_left])
            out['cond_original_size'] = torch.tensor([orig_w, orig_h])
            out['cond_target_size'] = torch.tensor([img_w, img_h])

            # Microconditioning dropout as in Stability repo
            # https://github.com/Stability-AI/generative-models/blob/477d8b9a7730d9b2e92b326a770c0420d00308c9/sgm/modules/encoders/modules.py#L151-L160
            if torch.rand(1) < self.microcond_drop_prob:
                out['cond_crops_coords_top_left'] = out['cond_crops_coords_top_left'] * 0
            if torch.rand(1) < self.microcond_drop_prob:
                out['cond_original_size'] = out['cond_original_size'] * 0
            if torch.rand(1) < self.microcond_drop_prob:
                out['cond_target_size'] = out['cond_target_size'] * 0

        # Caption
        if torch.rand(1) < self.caption_drop_prob:
            caption = ''
            if self.zero_dropped_captions:
                out['drop_caption_mask'] = 0.0
            else:
                out['drop_caption_mask'] = 1.0
        else:
            caption = sample[self.caption_key]
            if isinstance(caption, List) and self.caption_selection == 'first':
                caption = caption[0]
            if isinstance(caption, List) and self.caption_selection == 'random':
                caption = random.sample(caption, k=1)[0]
            out['drop_caption_mask'] = 1.0

        max_length = None if self.sdxl else self.tokenizer.model_max_length  # type: ignore
        tokenized_caption = self.tokenizer(caption,
                                           padding='max_length',
                                           max_length=max_length,
                                           truncation=True,
                                           return_tensors='pt')['input_ids']
        if self.sdxl:
            tokenized_caption = [tokenized_cap.squeeze() for tokenized_cap in tokenized_caption]
            tokenized_caption = torch.stack(tokenized_caption)
        else:
            tokenized_caption = tokenized_caption.squeeze()
        out['captions'] = tokenized_caption
        return out


def build_streaming_image_caption_dataloader(
    remote: Union[str, List],
    local: Union[str, List],
    batch_size: int,
    tokenizer_name_or_path: str = 'stabilityai/stable-diffusion-2-base',
    caption_drop_prob: float = 0.0,
    microcond_drop_prob: float = 0.0,
    resize_size: int = 256,
    caption_selection: str = 'first',
    transform: Optional[List[Callable]] = None,
    image_key: str = 'image',
    caption_key: str = 'caption',
    crop_type: Optional[str] = 'square',
<<<<<<< HEAD
=======
    zero_dropped_captions: bool = True,
>>>>>>> 9a0d6a4a
    streaming_kwargs: Optional[Dict] = None,
    dataloader_kwargs: Optional[Dict] = None,
):
    """Builds a streaming LAION dataloader.

    Args:
        remote (str, Sequence[str]): One or more remote directories (S3 or local filesystem) where dataset is stored.
        local (str, Sequence[str]): One or more local filesystem directories where dataset is cached during operation.
        batch_size (int): The batch size to use for both the ``StreamingDataset`` and ``DataLoader``.
        tokenizer_name_or_path (str): The name or path of the tokenizer to use. Default: ``'stabilityai/stable-diffusion-2-base'``.
        caption_drop_prob (float): The probability of dropping a caption. Default: ``0.0``.
        microcond_drop_prob (float): The probability of dropping microconditioning. Only relevant for SDXL. Default: ``0.0``.
        resize_size (int): The size to resize the image to. Default: ``256``.
        caption_selection (str): If there are multiple captions, specifies how to select a single caption.
            'first' selects the first caption in the list and 'random' selects a random caption in the list.
            If there is only one caption, this argument is ignored. Default: ``'first'``.
        transform (Optional[Callable]): The transforms to apply to the image. Default: ``None``.
        image_key (str): Key associated with the image in the streaming dataset. Default: ``'image'``.
        caption_key (str): Key associated with the caption in the streaming dataset. Default: ``'caption'``.
        crop_type (str, optional): Type of crop to perform, either ['square', 'random', 'aspect_ratio']. Default: ``'square'``.
<<<<<<< HEAD
=======
        zero_dropped_captions (bool): If True, zero out text embeddings for dropped captions. Default: ``True``.
>>>>>>> 9a0d6a4a
        streaming_kwargs (dict, optional): Additional arguments to pass to the ``StreamingDataset``. Default: ``None``.
        dataloader_kwargs (dict, optional): Additional arguments to pass to the ``DataLoader``. Default: ``None``.
    """
    # Check crop type
    if crop_type is not None:
        crop_type = crop_type.lower()
        if crop_type not in ['square', 'random', 'aspect_ratio']:
            raise ValueError(f'Invalid crop_type: {crop_type}. Must be ["square", "random", "aspect_ratio", None]')

    # Handle ``None`` kwargs
    if streaming_kwargs is None:
        streaming_kwargs = {}
    if dataloader_kwargs is None:
        dataloader_kwargs = {}

    # Check types for remote and local
    if isinstance(remote, str) and isinstance(local, str):
        # Hacky... make remote and local lists to simplify downstream code
        remote, local = [remote], [local]
    elif isinstance(remote, Sequence) and isinstance(local, Sequence):
        if len(remote) != len(local):
            ValueError(
                f'remote and local Sequences must be the same length, got lengths {len(remote)} and {len(local)}')
    else:
        ValueError(f'remote and local must be both Strings or Sequences, got types {type(remote)} and {type(local)}.')

    # Create a Stream for each (remote, local) pair
    streams = []
    for r, l in zip(remote, local):
        streams.append(Stream(remote=r, local=l))

    # Infer SDXL from tokenizer path
    sdxl = (tokenizer_name_or_path == 'stabilityai/stable-diffusion-xl-base-1.0')
    if sdxl:
        log.info('Detected SDXL tokenizer, using SDXL crop transform and tokenizers.')

    # Set the crop to apply
    if crop_type == 'square':
        crop = LargestCenterSquare(resize_size)
    elif crop_type == 'random':
        crop = RandomCropSquare(resize_size)
    elif crop_type == 'aspect_ratio':
        crop = RandomCropAspectRatioTransorm()
    else:
        crop = None

    if transform is None:
        transform = [transforms.ToTensor(), transforms.Normalize((0.5, 0.5, 0.5), (0.5, 0.5, 0.5))]
    transform = transforms.Compose(transform)
    assert isinstance(transform, Callable)

    dataset = StreamingImageCaptionDataset(
        streams=streams,
        tokenizer_name_or_path=tokenizer_name_or_path,
        caption_drop_prob=caption_drop_prob,
        microcond_drop_prob=microcond_drop_prob,
        caption_selection=caption_selection,
        crop=crop,
        transform=transform,
        image_key=image_key,
        caption_key=caption_key,
        batch_size=batch_size,
        sdxl=sdxl,
        zero_dropped_captions=zero_dropped_captions,
        **streaming_kwargs,
    )

    dataloader = DataLoader(
        dataset=dataset,
        batch_size=batch_size,
        sampler=None,
        **dataloader_kwargs,
    )

    return dataloader<|MERGE_RESOLUTION|>--- conflicted
+++ resolved
@@ -38,12 +38,8 @@
         caption_selection (str): If there are multiple captions, specifies how to select a single caption.
             'first' selects the first caption in the list and 'random' selects a random caption in the list.
             If there is only one caption, this argument is ignored. Default: ``'first'``.
-<<<<<<< HEAD
-        transform (Optional[Callable]): The transforms to apply to the image. Default: ``None``.
-=======
         crop (Callable, optional): The crop transform to apply to the image before ``transform``. Default: ``None``
         transform (Callable, optional): The transforms to apply to the image. Default: ``None``.
->>>>>>> 9a0d6a4a
         image_key (str): Key associated with the image in the streaming dataset. Default: ``'image'``.
         caption_key (str): Key associated with the caption in the streaming dataset. Default: ``'caption'``.
         sdxl (bool): Whether or not we're training SDXL. Default: `False`.
@@ -110,11 +106,7 @@
             img = Image.open(BytesIO(sample[self.image_key]))
         if img.mode != 'RGB':
             img = img.convert('RGB')
-<<<<<<< HEAD
-        orig_h, orig_w = img.size
-=======
         orig_w, orig_h = img.size
->>>>>>> 9a0d6a4a
 
         # Image transforms
         if self.crop is not None:
@@ -131,11 +123,7 @@
             if isinstance(img, torch.Tensor):
                 img_h, img_w = img.shape[-2], img.shape[-1]
             elif isinstance(img, Image.Image):
-<<<<<<< HEAD
-                img_h, img_w = img.size
-=======
                 img_w, img_h = img.size
->>>>>>> 9a0d6a4a
             else:
                 raise ValueError('Image after transformations must either be a PIL Image or Torch Tensor')
 
@@ -195,10 +183,7 @@
     image_key: str = 'image',
     caption_key: str = 'caption',
     crop_type: Optional[str] = 'square',
-<<<<<<< HEAD
-=======
     zero_dropped_captions: bool = True,
->>>>>>> 9a0d6a4a
     streaming_kwargs: Optional[Dict] = None,
     dataloader_kwargs: Optional[Dict] = None,
 ):
@@ -219,10 +204,7 @@
         image_key (str): Key associated with the image in the streaming dataset. Default: ``'image'``.
         caption_key (str): Key associated with the caption in the streaming dataset. Default: ``'caption'``.
         crop_type (str, optional): Type of crop to perform, either ['square', 'random', 'aspect_ratio']. Default: ``'square'``.
-<<<<<<< HEAD
-=======
         zero_dropped_captions (bool): If True, zero out text embeddings for dropped captions. Default: ``True``.
->>>>>>> 9a0d6a4a
         streaming_kwargs (dict, optional): Additional arguments to pass to the ``StreamingDataset``. Default: ``None``.
         dataloader_kwargs (dict, optional): Additional arguments to pass to the ``DataLoader``. Default: ``None``.
     """
